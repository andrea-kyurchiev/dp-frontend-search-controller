--- conflicted
+++ resolved
@@ -51,11 +51,9 @@
 	if err == errs.ErrInvalidQueryString {
 		// avoid making any API calls
 		basePage := rend.NewBasePageModel()
-<<<<<<< HEAD
-		m := mapper.CreateSearchPage(cfg, req, basePage, validatedQueryParams, []data.Category{}, searchResp, departmentResp, lang, homepageResponse, err.Error())
-=======
-		m := mapper.CreateSearchPage(cfg, req, basePage, validatedQueryParams, []data.Category{}, []data.TopicCategory{}, searchResp, departmentResp, lang, err.Error())
->>>>>>> 4aeb9ea9
+
+		m := mapper.CreateSearchPage(cfg, req, basePage, validatedQueryParams, []data.Category{}, []data.TopicCategory{}, searchResp, departmentResp, lang, homepageResponse, err.Error())
+
 		rend.BuildPage(w, m, "search")
 		return
 	}
@@ -124,11 +122,9 @@
 	}
 
 	basePage := rend.NewBasePageModel()
-<<<<<<< HEAD
-	m := mapper.CreateSearchPage(cfg, req, basePage, validatedQueryParams, categories, searchResp, departmentResp, lang, homepageResponse, "")
-=======
-	m := mapper.CreateSearchPage(cfg, req, basePage, validatedQueryParams, categories, topicCategories, searchResp, departmentResp, lang, "")
->>>>>>> 4aeb9ea9
+
+	m := mapper.CreateSearchPage(cfg, req, basePage, validatedQueryParams, categories, topicCategories, searchResp, departmentResp, lang, homepageResponse, "")
+
 	rend.BuildPage(w, m, "search")
 }
 
