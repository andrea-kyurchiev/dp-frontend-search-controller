package handlers

import (
	"context"
	"net/url"

<<<<<<< HEAD
	searchC "github.com/ONSdigital/dp-api-clients-go/v2/site-search"
	searchCli "github.com/ONSdigital/dp-api-clients-go/v2/site-search"
=======
	searchCli "github.com/ONSdigital/dp-api-clients-go/site-search"
>>>>>>> f4487f27
)

//go:generate moq -out clients_mock.go -pkg handlers . RenderClient SearchClient

// ClientError is an interface that can be used to retrieve the status code if a client has errored
type ClientError interface {
	Code() int
}

// RenderClient is an interface with methods for require for rendering a template
type RenderClient interface {
	Do(string, []byte) ([]byte, error)
}

// SearchClient is an interface with methods required for a search client
type SearchClient interface {
<<<<<<< HEAD
	GetSearch(ctx context.Context, userAuthToken, serviceAuthToken, collectionID string, query url.Values) (r searchC.Response, err error)
	GetDepartments(ctx context.Context, userAuthToken, serviceAuthToken, collectionID string, query url.Values) (d searchCli.Department, err error)
=======
	GetSearch(ctx context.Context, query url.Values) (r searchCli.Response, err error)
	GetDepartments(ctx context.Context, query url.Values) (d searchCli.Department, err error)
>>>>>>> f4487f27
}<|MERGE_RESOLUTION|>--- conflicted
+++ resolved
@@ -4,12 +4,7 @@
 	"context"
 	"net/url"
 
-<<<<<<< HEAD
-	searchC "github.com/ONSdigital/dp-api-clients-go/v2/site-search"
 	searchCli "github.com/ONSdigital/dp-api-clients-go/v2/site-search"
-=======
-	searchCli "github.com/ONSdigital/dp-api-clients-go/site-search"
->>>>>>> f4487f27
 )
 
 //go:generate moq -out clients_mock.go -pkg handlers . RenderClient SearchClient
@@ -26,11 +21,6 @@
 
 // SearchClient is an interface with methods required for a search client
 type SearchClient interface {
-<<<<<<< HEAD
-	GetSearch(ctx context.Context, userAuthToken, serviceAuthToken, collectionID string, query url.Values) (r searchC.Response, err error)
+	GetSearch(ctx context.Context, userAuthToken, serviceAuthToken, collectionID string, query url.Values) (r searchCli.Response, err error)
 	GetDepartments(ctx context.Context, userAuthToken, serviceAuthToken, collectionID string, query url.Values) (d searchCli.Department, err error)
-=======
-	GetSearch(ctx context.Context, query url.Values) (r searchCli.Response, err error)
-	GetDepartments(ctx context.Context, query url.Values) (d searchCli.Department, err error)
->>>>>>> f4487f27
 }