{{ $filters := .Data.Filters }}
{{ $topicFilters := .Data.TopicFilters }}
{{ $response := .Data.Response }}
{{ $query := .Data.Query }}
{{ $sort := .Data.Sort.Query }}
{{ $lang := .Language }}
{{ $population_types := .Data.PopulationTypeFilter}}
{{ $dimensions := .Data.DimensionsFilter}}

<div id="accordion" class="ons-accordion">
    <form id="topicsFilterForm" method="get" class="js-auto-submit__form">
        <input type="hidden" name="q" value="{{ $query }}"/>
        <input type="hidden" name="sort" value="{{$sort}}"/>
        <details class="ons-collapsible ons-js-collapsible ons-collapsible--accordion" data-group="accordion" data-btn-close="Hide this" data-open="true">
            <summary class="ons-collapsible__heading ons-js-collapsible-heading">
                <h2 class="ons-collapsible__title">
                    <legend class="block">
                        {{ localise "Topic" $lang 4 }}
                    </legend>
                </h2>
                <span class="ons-collapsible__icon">
                    {{ template "icons/chevron-right" }}
                </span>
            </summary>
            <fieldset class="ons-fieldset">
                <legend class="ons-u-vh">{{ localise "CensusTopic" $lang 1 }}</legend>
                    {{ range $index, $topicFilter := $topicFilters }}
                        <div class="ons-checkboxes__items">
                            <span class="ons-checkboxes__item ons-checkboxes__item--no-border">
                                <span class="ons-checkbox ons-checkbox--no-border topic-filter">
                                    <input type="checkbox" id="topic-group-{{ $index }}"
                                        class="ons-checkbox__input ons-js-checkbox"
                                        name="topics"
                                        value="{{ print $topicFilter.Query }}" aria-controls="topic-group-{{ $index }}-other-wrap"
                                        data-gtm-label="{{ $topicFilter.LocaliseKeyName }}"
                                        {{ if $topicFilter.IsChecked }}
                                            checked
                                        {{ end }}
                                    >
                                    <label class="ons-checkbox__label" for="topic-group-{{ $index }}" id="topic-group-{{ $index }}-label">
                                        {{ localise $topicFilter.LocaliseKeyName $lang 4 }}
                                    </label>
                                    <span class="ons-checkbox__other" id="topic-group-{{ $index }}-other-wrap">
                                        <fieldset class="ons-fieldset ons-js-other-fieldset">
                                            <legend class="ons-u-vh">{{ localise "CensusSubTopics" $lang 4}}</legend>
                                                {{ range $index, $childFilter := $topicFilter.Types }}
                                                    {{ $id := $childFilter.Query }}
                                                    <div class="ons-checkboxes__items">
                                                        <span class="ons-checkboxes__item ons-checkboxes__item--no-border">
                                                            <span class="ons-checkbox ons-checkbox--no-border child-filter">
                                                                <input id="{{ $id }}"
                                                                    class="ons-checkbox__input ons-js-checkbox"
                                                                    type="checkbox" name="topics"
                                                                    {{ if $childFilter.IsChecked }}checked{{ end }}
                                                                    data-gtm-label="{{ $childFilter.LocaliseKeyName }}"
                                                                    value="{{ $id }}"
                                                                />
                                                                <label class="ons-checkbox__label" for="{{ $id }}"
                                                                    id="{{ $id }}-label">
                                                                    {{ $childFilter.LocaliseKeyName }} ({{ $childFilter.NumberOfResults }})
                                                                </label>
                                                            </span>
                                                        </span>
                                                    </div>
                                                {{ end }}
                                        </fieldset>
                                    </span>
                                </span>
                            </span>
                        </div>
                    {{ end }}
            </fieldset>
            <noscript>
                <button type="submit"
                        class="ons-btn ons-btn--primary margin-top-sm--2 margin-top-md--2 js-submit-button">
                        <span class="ons-btn__inner"><span class="ons-btn__text">Filter</span></span>
                </button>
            </noscript>
        </details>
    </form>

    {{ if $filters }}
    <form id="filterForm" method="get" class="js-auto-submit__form">
            <details class="ons-collapsible ons-js-collapsible ons-collapsible--accordion" data-group="accordion" data-btn-close="Hide this" data-open="true">
                <summary class="ons-collapsible__heading ons-js-collapsible-heading">
                    <h2 class="ons-collapsible__title">
                        <legend class="block">
                            {{ localise "ContentType" $lang 1 }}
                        </legend>
                    </h2>
                    <span class="ons-collapsible__icon">
                        {{ template "icons/chevron-right" }}
                    </span>
                </summary>
<<<<<<< HEAD
                <fieldset id="collapsible-content" class="ons-collapsible__content ons-js-details-content ons-u-mb-s">
                    <legend class="ons-u-vh">{{ localise "SelectContentType" $lang 1 }}</legend>
                        {{ range $index, $topFilter := $filters}}
                            <div class="ons-checkboxes__items">
                                <span class="ons-checkboxes__item ons-checkboxes__item--no-border">
                                    <span class="ons-checkbox ons-checkbox--no-border content-type-filter">
                                        <input type="checkbox" id="group-{{ $index }}"
                                            class="ons-checkbox__input ons-js-checkbox"
                                            value="{{ print $topFilter.FilterKey }}" categoryChildren="{{ print $topFilter.FilterKey }}" aria-controls="group-{{ $index }}-other-wrap"
                                            data-gtm-label="{{ $topFilter.LocaliseKeyName }}"
                                            {{ if $topFilter.IsChecked }}
                                                checked
                                            {{ end }}
                                        >
=======
                <div class="ons-collapsible__content ons-js-details-content ons-u-mb-s">
                    {{ range $index, $topFilter := $filters}}
                        <div class="ons-checkboxes__items">
                            <span class="ons-checkboxes__item ons-checkboxes__item--no-border">
                                <span class="ons-checkbox ons-checkbox--no-border content-type-filter">
                                    <input type="checkbox" id="group-{{ $index }}"
                                        class="ons-checkbox__input ons-js-checkbox"
                                        value="{{ print $topFilter.FilterKey }}" categoryChildren="{{ print $topFilter.FilterKey }}" aria-controls="group-{{ $index }}-other-wrap"
                                        data-gtm-label="{{ $topFilter.LocaliseKeyName }}"
                                        {{ if $topFilter.IsChecked }}
                                            checked
                                        {{ end }}
                                    >
>>>>>>> 88cb7863
                                    <label class="ons-checkbox__label" for="group-{{ $index }}" id="group-{{ $index }}-label">
                                        {{ localise $topFilter.LocaliseKeyName $lang 4 }} ({{ $topFilter.NumberOfResults }})
                                    </label>
                                    <span class="ons-checkbox__other" id="group-{{ $index }}-other-wrap">
                                        <fieldset class="ons-fieldset ons-js-other-fieldset">
                                            {{ range $index, $childFilter := $topFilter.Types }}
                                                {{ $id := index $childFilter.FilterKey 0 }}
                                                <div class="ons-checkboxes__items">
                                                    <span class="ons-checkboxes__item ons-checkboxes__item--no-border">
                                                        <span class="ons-checkbox ons-checkbox--no-border child-filter">
                                                            <input id="{{ $id }}"
                                                                class="ons-checkbox__input ons-js-checkbox"
                                                                type="checkbox" name="filter"
                                                                {{ if $childFilter.IsChecked }}checked{{ end }}
                                                                data-gtm-label="{{ $childFilter.LocaliseKeyName }}"
                                                                value="{{ $id }}"
                                                            />
                                                            <label class="ons-checkbox__label" for="{{ $id }}"
                                                                id="{{ $id }}-label">
                                                                {{ localise $childFilter.LocaliseKeyName $lang 4 }} ({{ $childFilter.NumberOfResults }})
                                                            </label>
                                                        </span>
                                                    </span>
                                                </div>
                                            {{ end }}
                                        </fieldset>
                                        <label class="ons-checkbox__label" for="group-{{ $index }}" id="group-{{ $index }}-label">
                                            {{ localise $topFilter.LocaliseKeyName $lang 4 }} ({{ $topFilter.NumberOfResults }})
                                        </label>
                                        <span class="ons-checkbox__other" id="group-{{ $index }}-other-wrap">
                                            <fieldset class="ons-fieldset ons-js-other-fieldset">
                                                <legend class="ons-u-vh">{{ localise "Select" $lang 1 }}{{ localise $topFilter.LocaliseKeyName $lang 4 }}</legend>
                                                    {{ range $index, $childFilter := $topFilter.Types }}
                                                        {{ $id := index $childFilter.FilterKey 0 }}
                                                        <div class="ons-checkboxes__items">
                                                            <span class="ons-checkboxes__item ons-checkboxes__item--no-border">
                                                                <span class="ons-checkbox ons-checkbox--no-border child-filter">
                                                                    <input id="{{ $id }}"
                                                                        class="ons-checkbox__input ons-js-checkbox"
                                                                        type="checkbox" name="filter"
                                                                        {{ if $childFilter.IsChecked }}checked{{ end }}
                                                                        data-gtm-label="{{ $childFilter.LocaliseKeyName }}"
                                                                        value="{{ $id }}"
                                                                    />
                                                                    <label class="ons-checkbox__label" for="{{ $id }}"
                                                                        id="{{ $id }}-label">
                                                                        {{ localise $childFilter.LocaliseKeyName $lang 4 }} ({{ $childFilter.NumberOfResults }})
                                                                    </label>
                                                                </span>
                                                            </span>
                                                        </div>
                                                    {{ end }}
                                            </fieldset>
                                        </span>
                                    </span>
                                </span>
                            </div>
                        {{ end }}
                </fieldset>
                <noscript>
                    <button type="submit"
                            class="ons-btn ons-btn--primary margin-top-sm--2 margin-top-md--2 js-submit-button">
                            <span class="ons-btn__inner"><span class="ons-btn__text">Filter</span></span>
                    </button>
                </noscript>
            </details>
    </form> 
    {{ end }}

    {{ if $population_types }}
    {{ $translationKey := "PopulationTypes" }}
    {{ $key := "population-types" }}
    {{ $value := $population_types }}
    <form id="filterForm{{ $translationKey }}" method="get" class="js-auto-submit__form">
            <details class="ons-collapsible ons-js-details ons-collapsible--accordion" data-group="accordion" data-btn-close="Hide this" data-open="true">
                <summary class="ons-collapsible__heading ons-js-collapsible-heading">
                    <h2 class="ons-collapsible__title">
                        <legend class="block">
                            {{ localise $translationKey $lang 1 }}
                        </legend>
                    </h2>
                    <span class="ons-collapsible__icon">
                        {{ template "icons/chevron-right" }}
                    </span>
                </summary>
                <div class="ons-collapsible__content ons-js-details-content ons-u-mb-s">
                    {{ range $index, $filter := $value }}
                    <div class="ons-checkboxes__items">
                        <span class="ons-checkboxes__item ons-checkboxes__item--no-border">
                            <span class="ons-checkbox ons-checkbox--no-border {{ $key }}">
                                <input type="checkbox" id="{{ $key }}-group-{{ $index }}"
                                    class="ons-checkbox__input ons-js-checkbox"
                                    name="{{ $key }}"
                                    value="{{ print $filter.Type }}"
                                    data-gtm-label="{{ $filter.Type }}"
                                    {{ if $filter.IsChecked }}
                                        checked
                                    {{ end }}
                                >
                                <label class="ons-checkbox__label" for="{{ $key }}-group-{{ $index }}" id="{{ $key }}-group-{{ $index }}-label">
                                    {{ $filter.LocaliseKeyName }} ({{ $filter.Count }})
                                </label>
                            </span>
                        </span>
                    </div>         
                    {{ end }}         
                </div>
            </details>
        <noscript>
            <button type="submit"
                    class="ons-btn ons-btn--primary margin-top-sm--2 margin-top-md--2 js-submit-button">
                    <span class="ons-btn__inner"><span class="ons-btn__text">Filter</span></span>
            </button>
        </noscript>
    </form>
    {{ end }}

    {{ if $dimensions }}
    {{ $key := "dimensions" }}
    {{ $translationKey := "Dimensions" }}
    {{ $value := $dimensions }}
    <form id="filterForm{{ $translationKey }}" method="get" class="js-auto-submit__form">
            <details class="ons-collapsible ons-js-details ons-collapsible--accordion" data-group="accordion" data-btn-close="Hide this" data-open="true">
                <summary class="ons-collapsible__heading ons-js-collapsible-heading">
                    <h2 class="ons-collapsible__title">
                        <legend class="block">
                            {{ localise $translationKey $lang 1 }}
                        </legend>
                    </h2>
                    <span class="ons-collapsible__icon">
                        {{ template "icons/chevron-right" }}
                    </span>
                </summary>
                <div class="ons-collapsible__content ons-js-details-content ons-u-mb-s">
                    {{ range $index, $filter := $value }}
                    <div class="ons-checkboxes__items">
                        <span class="ons-checkboxes__item ons-checkboxes__item--no-border">
                            <span class="ons-checkbox ons-checkbox--no-border {{ $key }}">
                                <input type="checkbox" id="{{ $key }}-group-{{ $index }}"
                                    class="ons-checkbox__input ons-js-checkbox"
                                    name="{{ $key }}"
                                    value="{{ print $filter.Type }}"
                                    data-gtm-label="{{ $filter.Type }}"
                                    {{ if $filter.IsChecked }}
                                        checked
                                    {{ end }}
                                >
                                <label class="ons-checkbox__label" for="{{ $key }}-group-{{ $index }}" id="{{ $key }}-group-{{ $index }}-label">
                                    {{ $filter.LocaliseKeyName }} ({{ $filter.Count }})
                                </label>
                            </span>
                        </span>
                    </div>         
                    {{ end }}         
                </div>
                <noscript>
                    <button type="submit"
                            class="ons-btn ons-btn--primary margin-top-sm--2 margin-top-md--2 js-submit-button">
                            <span class="ons-btn__inner"><span class="ons-btn__text">Filter</span></span>
                    </button>
                </noscript>
            </details>
    </form>
    {{ end }}

<div class="search__filter__mobile-filter-toggle margin-bottom--8 hide">
    <button id="show-results" type="button" class="ons-btn" aria-controls="search-filter">
        <span class="ons-btn__inner">Show results</span>
    </button>
</div><|MERGE_RESOLUTION|>--- conflicted
+++ resolved
@@ -6,7 +6,6 @@
 {{ $lang := .Language }}
 {{ $population_types := .Data.PopulationTypeFilter}}
 {{ $dimensions := .Data.DimensionsFilter}}
-
 <div id="accordion" class="ons-accordion">
     <form id="topicsFilterForm" method="get" class="js-auto-submit__form">
         <input type="hidden" name="q" value="{{ $query }}"/>
@@ -72,13 +71,22 @@
             </fieldset>
             <noscript>
                 <button type="submit"
+
+
+
+
+
+
+
+
+    @@ -90,52 +92,53 @@
+
                         class="ons-btn ons-btn--primary margin-top-sm--2 margin-top-md--2 js-submit-button">
                         <span class="ons-btn__inner"><span class="ons-btn__text">Filter</span></span>
                 </button>
             </noscript>
         </details>
     </form>
-
     {{ if $filters }}
     <form id="filterForm" method="get" class="js-auto-submit__form">
             <details class="ons-collapsible ons-js-collapsible ons-collapsible--accordion" data-group="accordion" data-btn-close="Hide this" data-open="true">
@@ -92,7 +100,6 @@
                         {{ template "icons/chevron-right" }}
                     </span>
                 </summary>
-<<<<<<< HEAD
                 <fieldset id="collapsible-content" class="ons-collapsible__content ons-js-details-content ons-u-mb-s">
                     <legend class="ons-u-vh">{{ localise "SelectContentType" $lang 1 }}</legend>
                         {{ range $index, $topFilter := $filters}}
@@ -107,47 +114,6 @@
                                                 checked
                                             {{ end }}
                                         >
-=======
-                <div class="ons-collapsible__content ons-js-details-content ons-u-mb-s">
-                    {{ range $index, $topFilter := $filters}}
-                        <div class="ons-checkboxes__items">
-                            <span class="ons-checkboxes__item ons-checkboxes__item--no-border">
-                                <span class="ons-checkbox ons-checkbox--no-border content-type-filter">
-                                    <input type="checkbox" id="group-{{ $index }}"
-                                        class="ons-checkbox__input ons-js-checkbox"
-                                        value="{{ print $topFilter.FilterKey }}" categoryChildren="{{ print $topFilter.FilterKey }}" aria-controls="group-{{ $index }}-other-wrap"
-                                        data-gtm-label="{{ $topFilter.LocaliseKeyName }}"
-                                        {{ if $topFilter.IsChecked }}
-                                            checked
-                                        {{ end }}
-                                    >
->>>>>>> 88cb7863
-                                    <label class="ons-checkbox__label" for="group-{{ $index }}" id="group-{{ $index }}-label">
-                                        {{ localise $topFilter.LocaliseKeyName $lang 4 }} ({{ $topFilter.NumberOfResults }})
-                                    </label>
-                                    <span class="ons-checkbox__other" id="group-{{ $index }}-other-wrap">
-                                        <fieldset class="ons-fieldset ons-js-other-fieldset">
-                                            {{ range $index, $childFilter := $topFilter.Types }}
-                                                {{ $id := index $childFilter.FilterKey 0 }}
-                                                <div class="ons-checkboxes__items">
-                                                    <span class="ons-checkboxes__item ons-checkboxes__item--no-border">
-                                                        <span class="ons-checkbox ons-checkbox--no-border child-filter">
-                                                            <input id="{{ $id }}"
-                                                                class="ons-checkbox__input ons-js-checkbox"
-                                                                type="checkbox" name="filter"
-                                                                {{ if $childFilter.IsChecked }}checked{{ end }}
-                                                                data-gtm-label="{{ $childFilter.LocaliseKeyName }}"
-                                                                value="{{ $id }}"
-                                                            />
-                                                            <label class="ons-checkbox__label" for="{{ $id }}"
-                                                                id="{{ $id }}-label">
-                                                                {{ localise $childFilter.LocaliseKeyName $lang 4 }} ({{ $childFilter.NumberOfResults }})
-                                                            </label>
-                                                        </span>
-                                                    </span>
-                                                </div>
-                                            {{ end }}
-                                        </fieldset>
                                         <label class="ons-checkbox__label" for="group-{{ $index }}" id="group-{{ $index }}-label">
                                             {{ localise $topFilter.LocaliseKeyName $lang 4 }} ({{ $topFilter.NumberOfResults }})
                                         </label>
@@ -184,13 +150,22 @@
                 <noscript>
                     <button type="submit"
                             class="ons-btn ons-btn--primary margin-top-sm--2 margin-top-md--2 js-submit-button">
+
+
+
+
+
+
+
+
+
+
                             <span class="ons-btn__inner"><span class="ons-btn__text">Filter</span></span>
                     </button>
                 </noscript>
             </details>
-    </form> 
+    </form>
     {{ end }}
-
     {{ if $population_types }}
     {{ $translationKey := "PopulationTypes" }}
     {{ $key := "population-types" }}
@@ -207,7 +182,7 @@
                         {{ template "icons/chevron-right" }}
                     </span>
                 </summary>
-                <div class="ons-collapsible__content ons-js-details-content ons-u-mb-s">
+                <div id="collapsible-content" class="ons-collapsible__content ons-js-details-content ons-u-mb-s">
                     {{ range $index, $filter := $value }}
                     <div class="ons-checkboxes__items">
                         <span class="ons-checkboxes__item ons-checkboxes__item--no-border">
@@ -215,7 +190,7 @@
                                 <input type="checkbox" id="{{ $key }}-group-{{ $index }}"
                                     class="ons-checkbox__input ons-js-checkbox"
                                     name="{{ $key }}"
-                                    value="{{ print $filter.Type }}"
+                                    value="{{ print $filter.Type }}" aria-controls="{{ $key }}-group-{{ $index }}-other-wrap"
                                     data-gtm-label="{{ $filter.Type }}"
                                     {{ if $filter.IsChecked }}
                                         checked
@@ -226,8 +201,8 @@
                                 </label>
                             </span>
                         </span>
-                    </div>         
-                    {{ end }}         
+                    </div>
+                    {{ end }}
                 </div>
             </details>
         <noscript>
@@ -238,7 +213,6 @@
         </noscript>
     </form>
     {{ end }}
-
     {{ if $dimensions }}
     {{ $key := "dimensions" }}
     {{ $translationKey := "Dimensions" }}
@@ -255,7 +229,7 @@
                         {{ template "icons/chevron-right" }}
                     </span>
                 </summary>
-                <div class="ons-collapsible__content ons-js-details-content ons-u-mb-s">
+                <div id="collapsible-content" class="ons-collapsible__content ons-js-details-content ons-u-mb-s">
                     {{ range $index, $filter := $value }}
                     <div class="ons-checkboxes__items">
                         <span class="ons-checkboxes__item ons-checkboxes__item--no-border">
@@ -263,7 +237,7 @@
                                 <input type="checkbox" id="{{ $key }}-group-{{ $index }}"
                                     class="ons-checkbox__input ons-js-checkbox"
                                     name="{{ $key }}"
-                                    value="{{ print $filter.Type }}"
+                                    value="{{ print $filter.Type }}" aria-controls="{{ $key }}-group-{{ $index }}-other-wrap"
                                     data-gtm-label="{{ $filter.Type }}"
                                     {{ if $filter.IsChecked }}
                                         checked
@@ -274,8 +248,8 @@
                                 </label>
                             </span>
                         </span>
-                    </div>         
-                    {{ end }}         
+                    </div>
+                    {{ end }}
                 </div>
                 <noscript>
                     <button type="submit"
@@ -286,7 +260,6 @@
             </details>
     </form>
     {{ end }}
-
 <div class="search__filter__mobile-filter-toggle margin-bottom--8 hide">
     <button id="show-results" type="button" class="ons-btn" aria-controls="search-filter">
         <span class="ons-btn__inner">Show results</span>
