{{ $filters := .Data.Filters }}
{{ $topicFilters := .Data.TopicFilters }}
{{ $response := .Data.Response }}
{{ $query := .Data.Query }}
{{ $sort := .Data.Sort.Query }}
{{ $lang := .Language }}
{{ $population_types := .Data.PopulationTypeFilter}}
{{ $dimensions := .Data.DimensionsFilter}}

<div id="accordion" class="ons-accordion">
    <form id="topicsFilterForm" method="get" class="js-auto-submit__form">
        <input type="hidden" name="q" value="{{ $query }}"/>
        <input type="hidden" name="sort" value="{{$sort}}"/>
        <details class="ons-collapsible ons-js-collapsible ons-collapsible--accordion" data-group="accordion" data-btn-close="Hide this" data-open="true">
            <summary class="ons-collapsible__heading ons-js-collapsible-heading">
                <h2 class="ons-collapsible__title">
                    <legend class="block">
                        {{ localise "Topic" $lang 4 }}
                    </legend>
                </h2>
                <span class="ons-collapsible__icon">
                    {{ template "icons/chevron-right" }}
                </span>
            </summary>
            <fieldset class="ons-fieldset">
                <legend class="ons-u-vh">{{ localise "CensusTopic" $lang 1 }}</legend>
                    {{ range $index, $topicFilter := $topicFilters }}
                        <div class="ons-checkboxes__items">
                            <span class="ons-checkboxes__item ons-checkboxes__item--no-border">
                                <span class="ons-checkbox ons-checkbox--no-border topic-filter">
                                    <input type="checkbox" id="topic-group-{{ $index }}"
                                        class="ons-checkbox__input ons-js-checkbox"
                                        name="topics"
                                        value="{{ print $topicFilter.Query }}" aria-controls="topic-group-{{ $index }}-other-wrap"
                                        data-gtm-label="{{ $topicFilter.LocaliseKeyName }}"
                                        {{ if $topicFilter.IsChecked }}
                                            checked
                                        {{ end }}
                                    >
                                    <label class="ons-checkbox__label" for="topic-group-{{ $index }}" id="topic-group-{{ $index }}-label">
                                        {{ localise $topicFilter.LocaliseKeyName $lang 4 }}
                                    </label>
                                    <span class="ons-checkbox__other" id="topic-group-{{ $index }}-other-wrap">
                                        <fieldset class="ons-fieldset ons-js-other-fieldset">
                                            <legend class="ons-u-vh">{{ localise "CensusSubTopics" $lang 4}}</legend>
                                                {{ range $index, $childFilter := $topicFilter.Types }}
                                                    {{ $id := $childFilter.Query }}
                                                    <div class="ons-checkboxes__items">
                                                        <span class="ons-checkboxes__item ons-checkboxes__item--no-border">
                                                            <span class="ons-checkbox ons-checkbox--no-border child-filter">
                                                                <input id="{{ $id }}"
                                                                    class="ons-checkbox__input ons-js-checkbox"
                                                                    type="checkbox" name="topics"
                                                                    {{ if $childFilter.IsChecked }}checked{{ end }}
                                                                    data-gtm-label="{{ $childFilter.LocaliseKeyName }}"
                                                                    value="{{ $id }}"
                                                                />
                                                                <label class="ons-checkbox__label" for="{{ $id }}"
                                                                    id="{{ $id }}-label">
                                                                    {{ $childFilter.LocaliseKeyName }} ({{ $childFilter.NumberOfResults }})
                                                                </label>
                                                            </span>
                                                        </span>
                                                    </div>
                                                {{ end }}
                                        </fieldset>
                                    </span>
                                </span>
                            </span>
                        </div>
                    {{ end }}
            </fieldset>
            <noscript>
                <button type="submit"
                        class="ons-btn ons-btn--primary margin-top-sm--2 margin-top-md--2 js-submit-button">
                        <span class="ons-btn__inner"><span class="ons-btn__text">Filter</span></span>
                </button>
            </noscript>
        </details>
    </form>

    {{ if $filters }}
    <form id="filterForm" method="get" class="js-auto-submit__form">
            <details class="ons-collapsible ons-js-collapsible ons-collapsible--accordion" data-group="accordion" data-btn-close="Hide this" data-open="true">
                <summary class="ons-collapsible__heading ons-js-collapsible-heading">
                    <h2 class="ons-collapsible__title">
                        <legend class="block">
                            {{ localise "ContentType" $lang 1 }}
                        </legend>
                    </h2>
                    <span class="ons-collapsible__icon">
                        {{ template "icons/chevron-right" }}
                    </span>
                </summary>
<<<<<<< HEAD
                <fieldset id="collapsible-content" class="ons-collapsible__content ons-js-details-content ons-u-mb-s">
                    <legend class="ons-u-vh">{{ localise "SelectContentType" $lang 1 }}</legend>
                        {{ range $index, $topFilter := $filters}}
                            <div class="ons-checkboxes__items">
                                <span class="ons-checkboxes__item ons-checkboxes__item--no-border">
                                    <span class="ons-checkbox ons-checkbox--no-border content-type-filter">
                                        <input type="checkbox" id="group-{{ $index }}"
                                            class="ons-checkbox__input ons-js-checkbox"
                                            value="{{ print $topFilter.FilterKey }}" categoryChildren="{{ print $topFilter.FilterKey }}" aria-controls="group-{{ $index }}-other-wrap"
                                            data-gtm-label="{{ $topFilter.LocaliseKeyName }}"
                                            {{ if $topFilter.IsChecked }}
                                                checked
=======
                <div class="ons-collapsible__content ons-js-details-content ons-u-mb-s">
                    {{ range $index, $topFilter := $filters}}
                        <div class="ons-checkboxes__items">
                            <span class="ons-checkboxes__item ons-checkboxes__item--no-border">
                                <span class="ons-checkbox ons-checkbox--no-border content-type-filter">
                                    <input type="checkbox" id="group-{{ $index }}"
                                        class="ons-checkbox__input ons-js-checkbox"
                                        value="{{ print $topFilter.FilterKey }}" categoryChildren="{{ print $topFilter.FilterKey }}" aria-controls="group-{{ $index }}-other-wrap"
                                        aria-haspopup="true"
                                        data-gtm-label="{{ $topFilter.LocaliseKeyName }}"
                                        {{ if $topFilter.IsChecked }}
                                            checked
                                        {{ end }}
                                    >
                                    <label class="ons-checkbox__label" for="group-{{ $index }}" id="group-{{ $index }}-label">
                                        {{ localise $topFilter.LocaliseKeyName $lang 4 }} ({{ $topFilter.NumberOfResults }})
                                    </label>
                                    <span class="ons-checkbox__other" id="group-{{ $index }}-other-wrap">
                                        <fieldset class="ons-fieldset ons-js-other-fieldset">
                                            {{ range $index, $childFilter := $topFilter.Types }}
                                                {{ $id := index $childFilter.FilterKey 0 }}
                                                <div class="ons-checkboxes__items">
                                                    <span class="ons-checkboxes__item ons-checkboxes__item--no-border">
                                                        <span class="ons-checkbox ons-checkbox--no-border child-filter">
                                                            <input id="{{ $id }}"
                                                                class="ons-checkbox__input ons-js-checkbox"
                                                                type="checkbox" name="filter"
                                                                {{ if $childFilter.IsChecked }}checked{{ end }}
                                                                data-gtm-label="{{ $childFilter.LocaliseKeyName }}"
                                                                value="{{ $id }}"
                                                            />
                                                            <label class="ons-checkbox__label" for="{{ $id }}"
                                                                id="{{ $id }}-label">
                                                                {{ localise $childFilter.LocaliseKeyName $lang 4 }} ({{ $childFilter.NumberOfResults }})
                                                            </label>
                                                        </span>
                                                    </span>
                                                </div>
>>>>>>> cbdd6efe
                                            {{ end }}
                                        >
                                        <label class="ons-checkbox__label" for="group-{{ $index }}" id="group-{{ $index }}-label">
                                            {{ localise $topFilter.LocaliseKeyName $lang 4 }} ({{ $topFilter.NumberOfResults }})
                                        </label>
                                        <span class="ons-checkbox__other" id="group-{{ $index }}-other-wrap">
                                            <fieldset class="ons-fieldset ons-js-other-fieldset">
                                                <legend class="ons-u-vh">{{ localise "Select" $lang 1 }}{{ localise $topFilter.LocaliseKeyName $lang 4 }}</legend>
                                                    {{ range $index, $childFilter := $topFilter.Types }}
                                                        {{ $id := index $childFilter.FilterKey 0 }}
                                                        <div class="ons-checkboxes__items">
                                                            <span class="ons-checkboxes__item ons-checkboxes__item--no-border">
                                                                <span class="ons-checkbox ons-checkbox--no-border child-filter">
                                                                    <input id="{{ $id }}"
                                                                        class="ons-checkbox__input ons-js-checkbox"
                                                                        type="checkbox" name="filter"
                                                                        {{ if $childFilter.IsChecked }}checked{{ end }}
                                                                        data-gtm-label="{{ $childFilter.LocaliseKeyName }}"
                                                                        value="{{ $id }}"
                                                                    />
                                                                    <label class="ons-checkbox__label" for="{{ $id }}"
                                                                        id="{{ $id }}-label">
                                                                        {{ localise $childFilter.LocaliseKeyName $lang 4 }} ({{ $childFilter.NumberOfResults }})
                                                                    </label>
                                                                </span>
                                                            </span>
                                                        </div>
                                                    {{ end }}
                                            </fieldset>
                                        </span>
                                    </span>
                                </span>
                            </div>
                        {{ end }}
                </fieldset>
                <noscript>
                    <button type="submit"
                            class="ons-btn ons-btn--primary margin-top-sm--2 margin-top-md--2 js-submit-button">
                            <span class="ons-btn__inner"><span class="ons-btn__text">Filter</span></span>
                    </button>
                </noscript>
            </details>
    </form> 
    {{ end }}

    {{ if $population_types }}
    {{ $translationKey := "PopulationTypes" }}
    {{ $key := "population-types" }}
    {{ $value := $population_types }}
    <form id="filterForm{{ $translationKey }}" method="get" class="js-auto-submit__form">
            <details class="ons-collapsible ons-js-details ons-collapsible--accordion" data-group="accordion" data-btn-close="Hide this" data-open="true">
                <summary class="ons-collapsible__heading ons-js-collapsible-heading">
                    <h2 class="ons-collapsible__title">
                        <legend class="block">
                            {{ localise $translationKey $lang 1 }}
                        </legend>
                    </h2>
                    <span class="ons-collapsible__icon">
                        {{ template "icons/chevron-right" }}
                    </span>
                </summary>
                <div class="ons-collapsible__content ons-js-details-content ons-u-mb-s">
                    {{ range $index, $filter := $value }}
                    <div class="ons-checkboxes__items">
                        <span class="ons-checkboxes__item ons-checkboxes__item--no-border">
                            <span class="ons-checkbox ons-checkbox--no-border {{ $key }}">
                                <input type="checkbox" id="{{ $key }}-group-{{ $index }}"
                                    class="ons-checkbox__input ons-js-checkbox"
                                    name="{{ $key }}"
                                    value="{{ print $filter.Type }}"
                                    data-gtm-label="{{ $filter.Type }}"
                                    {{ if $filter.IsChecked }}
                                        checked
                                    {{ end }}
                                >
                                <label class="ons-checkbox__label" for="{{ $key }}-group-{{ $index }}" id="{{ $key }}-group-{{ $index }}-label">
                                    {{ $filter.LocaliseKeyName }} ({{ $filter.Count }})
                                </label>
                            </span>
                        </span>
                    </div>         
                    {{ end }}         
                </div>
            </details>
        <noscript>
            <button type="submit"
                    class="ons-btn ons-btn--primary margin-top-sm--2 margin-top-md--2 js-submit-button">
                    <span class="ons-btn__inner"><span class="ons-btn__text">Filter</span></span>
            </button>
        </noscript>
    </form>
    {{ end }}

    {{ if $dimensions }}
    {{ $key := "dimensions" }}
    {{ $translationKey := "Dimensions" }}
    {{ $value := $dimensions }}
    <form id="filterForm{{ $translationKey }}" method="get" class="js-auto-submit__form">
            <details class="ons-collapsible ons-js-details ons-collapsible--accordion" data-group="accordion" data-btn-close="Hide this" data-open="true">
                <summary class="ons-collapsible__heading ons-js-collapsible-heading">
                    <h2 class="ons-collapsible__title">
                        <legend class="block">
                            {{ localise $translationKey $lang 1 }}
                        </legend>
                    </h2>
                    <span class="ons-collapsible__icon">
                        {{ template "icons/chevron-right" }}
                    </span>
                </summary>
                <div class="ons-collapsible__content ons-js-details-content ons-u-mb-s">
                    {{ range $index, $filter := $value }}
                    <div class="ons-checkboxes__items">
                        <span class="ons-checkboxes__item ons-checkboxes__item--no-border">
                            <span class="ons-checkbox ons-checkbox--no-border {{ $key }}">
                                <input type="checkbox" id="{{ $key }}-group-{{ $index }}"
                                    class="ons-checkbox__input ons-js-checkbox"
                                    name="{{ $key }}"
                                    value="{{ print $filter.Type }}"
                                    data-gtm-label="{{ $filter.Type }}"
                                    {{ if $filter.IsChecked }}
                                        checked
                                    {{ end }}
                                >
                                <label class="ons-checkbox__label" for="{{ $key }}-group-{{ $index }}" id="{{ $key }}-group-{{ $index }}-label">
                                    {{ $filter.LocaliseKeyName }} ({{ $filter.Count }})
                                </label>
                            </span>
                        </span>
                    </div>         
                    {{ end }}         
                </div>
                <noscript>
                    <button type="submit"
                            class="ons-btn ons-btn--primary margin-top-sm--2 margin-top-md--2 js-submit-button">
                            <span class="ons-btn__inner"><span class="ons-btn__text">Filter</span></span>
                    </button>
                </noscript>
            </details>
    </form>
    {{ end }}

<div class="search__filter__mobile-filter-toggle margin-bottom--8 hide">
    <button id="show-results" type="button" class="ons-btn" aria-controls="search-filter">
        <span class="ons-btn__inner">Show results</span>
    </button>
</div><|MERGE_RESOLUTION|>--- conflicted
+++ resolved
@@ -92,7 +92,6 @@
                         {{ template "icons/chevron-right" }}
                     </span>
                 </summary>
-<<<<<<< HEAD
                 <fieldset id="collapsible-content" class="ons-collapsible__content ons-js-details-content ons-u-mb-s">
                     <legend class="ons-u-vh">{{ localise "SelectContentType" $lang 1 }}</legend>
                         {{ range $index, $topFilter := $filters}}
@@ -105,21 +104,8 @@
                                             data-gtm-label="{{ $topFilter.LocaliseKeyName }}"
                                             {{ if $topFilter.IsChecked }}
                                                 checked
-=======
-                <div class="ons-collapsible__content ons-js-details-content ons-u-mb-s">
-                    {{ range $index, $topFilter := $filters}}
-                        <div class="ons-checkboxes__items">
-                            <span class="ons-checkboxes__item ons-checkboxes__item--no-border">
-                                <span class="ons-checkbox ons-checkbox--no-border content-type-filter">
-                                    <input type="checkbox" id="group-{{ $index }}"
-                                        class="ons-checkbox__input ons-js-checkbox"
-                                        value="{{ print $topFilter.FilterKey }}" categoryChildren="{{ print $topFilter.FilterKey }}" aria-controls="group-{{ $index }}-other-wrap"
-                                        aria-haspopup="true"
-                                        data-gtm-label="{{ $topFilter.LocaliseKeyName }}"
-                                        {{ if $topFilter.IsChecked }}
-                                            checked
-                                        {{ end }}
-                                    >
+                                            {{ end }}
+                                        >
                                     <label class="ons-checkbox__label" for="group-{{ $index }}" id="group-{{ $index }}-label">
                                         {{ localise $topFilter.LocaliseKeyName $lang 4 }} ({{ $topFilter.NumberOfResults }})
                                     </label>
@@ -144,9 +130,8 @@
                                                         </span>
                                                     </span>
                                                 </div>
->>>>>>> cbdd6efe
                                             {{ end }}
-                                        >
+                                        </fieldset>
                                         <label class="ons-checkbox__label" for="group-{{ $index }}" id="group-{{ $index }}-label">
                                             {{ localise $topFilter.LocaliseKeyName $lang 4 }} ({{ $topFilter.NumberOfResults }})
                                         </label>
