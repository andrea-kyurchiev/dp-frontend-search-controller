package cache

import (
	"context"
	"testing"
	"time"

	. "github.com/smartystreets/goconvey/convey"
)

func TestNewTopicCache(t *testing.T) {
	t.Parallel()
	ctx := context.Background()

	Convey("Given a valid cache update interval which is greater than 0", t, func() {
		updateCacheInterval := 1 * time.Millisecond

		Convey("When NewTopicCache is called", func() {
			testCache, err := NewTopicCache(ctx, &updateCacheInterval)

			Convey("Then a topic cache object should be successfully returned", func() {
				So(testCache, ShouldNotBeEmpty)

				Convey("And no error should be returned", func() {
					So(err, ShouldBeNil)
				})
			})
		})
	})

	Convey("Given no cache update interval (nil)", t, func() {
		Convey("When NewTopicCache is called", func() {
			testCache, err := NewTopicCache(ctx, nil)

			Convey("Then a cache object should be successfully returned", func() {
				So(testCache, ShouldNotBeEmpty)

				Convey("And no error should be returned", func() {
					So(err, ShouldBeNil)
				})
			})
		})
	})

	Convey("Given an invalid cache update interval which is less than or equal to 0", t, func() {
		updateCacheInterval := 0 * time.Second

		Convey("When NewTopicCache is called", func() {
			testCache, err := NewTopicCache(ctx, &updateCacheInterval)

			Convey("Then an error should be returned", func() {
				So(err, ShouldNotBeNil)

				Convey("And a nil cache object should be returned", func() {
					So(testCache, ShouldBeNil)
				})
			})
		})
	})
}

func TestGetData(t *testing.T) {
	t.Parallel()
	ctx := context.Background()

	mockCacheList, err := GetMockCensusTopicCacheList(ctx)
	if err != nil {
		t.Error("failed to get mock census topic cache list")
	}

	Convey("Given a valid topic id which exists", t, func() {
		id := CensusTopicTitle

		Convey("When GetData is called", func() {
			testCacheData, err := mockCacheList.CensusTopic.GetData(ctx, id)

			Convey("Then a topic cache data should be successfully returned", func() {
				So(testCacheData, ShouldNotBeNil)

				Convey("And no error should be returned", func() {
					So(err, ShouldBeNil)
				})
			})
		})
	})

	Convey("Given an invalid topic id which also does not exist", t, func() {
		id := "invalid"

		Convey("When GetData is called", func() {
			testCacheData, err := mockCacheList.CensusTopic.GetData(ctx, id)

			Convey("Then an error should be returned", func() {
				So(err, ShouldNotBeNil)

				Convey("And the cache data returned should be nil", func() {
					So(testCacheData, ShouldBeNil)
				})
			})
		})
	})

	Convey("Given cached data is not type of *Topic", t, func() {
		id := "1234"

		mockCacheTopic, err := NewTopicCache(ctx, nil)
		So(err, ShouldBeNil)
		mockCacheTopic.Set(id, "test")

		Convey("When GetData is called", func() {
			testCacheData, err := mockCacheTopic.GetData(ctx, id)

			Convey("Then an error should be returned", func() {
				So(err, ShouldNotBeNil)

				Convey("And the cache data returned should be nil", func() {
					So(testCacheData, ShouldBeNil)
				})
			})
		})
	})

	Convey("Given cached data is not type of *Topic", t, func() {
		id := "1234"

		mockCacheTopic, err := NewTopicCache(ctx, nil)
		So(err, ShouldBeNil)
		mockCacheTopic.Set(id, nil)

		Convey("When GetData is called", func() {
			testCacheData, err := mockCacheTopic.GetData(ctx, id)

			Convey("Then an error should be returned", func() {
				So(err, ShouldNotBeNil)

				Convey("And the cache data returned should be nil", func() {
					So(testCacheData, ShouldBeNil)
				})
			})
		})
	})
}

func TestGetCensusData(t *testing.T) {
	t.Parallel()
	ctx := context.Background()

	mockCacheList, err := GetMockCensusTopicCacheList(ctx)
	if err != nil {
		t.Error("failed to get mock census topic cache list")
	}

	Convey("Given the census data exists in cache", t, func() {

		Convey("When GetCensusData is called", func() {
			censusData, err := mockCacheList.CensusTopic.GetCensusData(ctx)

			Convey("Then census topic cache data should be successfully returned", func() {
				So(censusData, ShouldNotBeNil)

				Convey("And no error should be returned", func() {
					So(err, ShouldBeNil)
				})
			})
		})
	})

	Convey("Given the census data does not exist in cache", t, func() {
		mockCacheTopic, err := NewTopicCache(ctx, nil)
		So(err, ShouldBeNil)

		Convey("When GetCensusData is called", func() {
			censusData, err := mockCacheTopic.GetCensusData(ctx)

			Convey("Then an error should be returned", func() {
				So(err, ShouldNotBeNil)

				Convey("And the census cache data returned should be nil", func() {
					So(censusData, ShouldBeNil)
				})
			})
		})
	})
}

func TestAddUpdateFunc(t *testing.T) {
	t.Parallel()

	ctx := context.Background()

	Convey("Given an update function to update a topic", t, func() {
		mockTopicCache, err := NewTopicCache(ctx, nil)
		So(err, ShouldBeNil)

		topicUpdateFunc := func() *Topic {
			return &Topic{
<<<<<<< HEAD
				ID:              "test",
				LocaliseKeyName: "Test",
				Query:           "2453,1232",
			}, nil
=======
				ID:               "test",
				LocaliseKeyName:  "Test",
				SubtopicsIDQuery: "2453,1232",
			}
>>>>>>> 2700dc4e
		}

		Convey("When AddUpdateFunc is called", func() {
			mockTopicCache.AddUpdateFunc("test", topicUpdateFunc)

			Convey("Then the update function is added to the cache", func() {
				So(mockTopicCache.UpdateFuncs["test"], ShouldNotBeEmpty)
			})
		})
	})
}<|MERGE_RESOLUTION|>--- conflicted
+++ resolved
@@ -194,17 +194,10 @@
 
 		topicUpdateFunc := func() *Topic {
 			return &Topic{
-<<<<<<< HEAD
 				ID:              "test",
 				LocaliseKeyName: "Test",
 				Query:           "2453,1232",
-			}, nil
-=======
-				ID:               "test",
-				LocaliseKeyName:  "Test",
-				SubtopicsIDQuery: "2453,1232",
 			}
->>>>>>> 2700dc4e
 		}
 
 		Convey("When AddUpdateFunc is called", func() {
