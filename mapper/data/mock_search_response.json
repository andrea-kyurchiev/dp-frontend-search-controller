{
    "es_710": true,
    "count": 1,
    "took": 96,
    "content_types": [
        {
            "type": "article",
            "count": 1
        }
    ],
    "topics": [
        {
            "_comment": "type value represents topic id",
            "type": "1234", 
            "count": 1
        }
    ],
    "items": [
        {
<<<<<<< HEAD
            "description": {
                "canonical_topic": "1234",
                "contact": {
                    "email": "test@ons.gov.uk",
                    "name": "Name",
                    "telephone": "123"
                },
                "edition": "1995 to 2013",
=======
            "keywords": [
                "regional house prices",
                "property prices",
                "area with cheapest houses",
                "area with most expensive houses"
            ],
            "meta_description": "Test Meta Description",
            "release_date": "2015-02-17T00:00:00.000Z",
            "summary": "Test Summary",
            "title": "Title Title",
            "highlight": {
                "summary": "Test Summary",
                "title": "Title Title",
>>>>>>> 2700dc4e
                "keywords": [
                    "regional house prices",
                    "property prices",
                    "area with cheapest houses",
                    "area with most expensive houses"
                ]
            },
            "type": "article",
            "uri": "/uri1/housing/articles/uri2/2015-02-17"
        }
    ]
}<|MERGE_RESOLUTION|>--- conflicted
+++ resolved
@@ -17,16 +17,6 @@
     ],
     "items": [
         {
-<<<<<<< HEAD
-            "description": {
-                "canonical_topic": "1234",
-                "contact": {
-                    "email": "test@ons.gov.uk",
-                    "name": "Name",
-                    "telephone": "123"
-                },
-                "edition": "1995 to 2013",
-=======
             "keywords": [
                 "regional house prices",
                 "property prices",
@@ -40,7 +30,6 @@
             "highlight": {
                 "summary": "Test Summary",
                 "title": "Title Title",
->>>>>>> 2700dc4e
                 "keywords": [
                     "regional house prices",
                     "property prices",
