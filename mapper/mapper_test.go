package mapper

import (
	zebedeeC "github.com/ONSdigital/dp-api-clients-go/v2/zebedee"
	"net/http/httptest"
	"strings"
	"testing"

	searchC "github.com/ONSdigital/dp-api-clients-go/v2/site-search"
	"github.com/ONSdigital/dp-frontend-search-controller/config"
	"github.com/ONSdigital/dp-frontend-search-controller/data"
	"github.com/ONSdigital/dp-renderer/model"
	. "github.com/smartystreets/goconvey/convey"
)

var (
	respC searchC.Response
	hc	  zebedeeC.HomepageContent
)


func TestUnitCreateSearchPageSuccess(t *testing.T) {
	t.Parallel()

	lang := "en"

	Convey("Given validated query and response from search-api", t, func() {
		cfg, err := config.Get()
		So(err, ShouldBeNil)
		req := httptest.NewRequest("", "/", nil)
		mdl := model.Page{}

		validatedQueryParams := data.SearchURLParams{
			Query: "housing",

			Filter: data.Filter{
				Query:           []string{"article", "filter2"},
				LocaliseKeyName: []string{"Article"},
			},

			Sort: data.Sort{
				Query:           "relevance",
				LocaliseKeyName: "Relevance",
			},

			Limit:       10,
			CurrentPage: 1,
		}

		categories := data.GetCategories()
		categories[0].Count = 1
		categories[0].ContentTypes[1].Count = 1

<<<<<<< HEAD
		hc, err := GetMockHomepageContent()
		So(err, ShouldBeNil)

		//serviceMessage := GetTestServiceMessage()
		//emergencyBanner := GetTestEmergencyBanner()
		respH, err := GetMockHomepageContent()
		So(err, ShouldBeNil)
=======
		topicCategories := data.GetTopicCategories()
		categories[0].Count = 1
		categories[0].ContentTypes[1].Count = 1
>>>>>>> 4aeb9ea9

		respC, err := GetMockSearchResponse()
		So(err, ShouldBeNil)

		respD, err := GetMockDepartmentResponse()
		So(err, ShouldBeNil)

		Convey("When CreateSearchPage is called", func() {
<<<<<<< HEAD
			sp := CreateSearchPage(cfg, req, mdl, validatedQueryParams, categories, respC, respD, lang, respH, "")
=======
			sp := CreateSearchPage(cfg, req, mdl, validatedQueryParams, categories, topicCategories, respC, respD, lang, "")
>>>>>>> 4aeb9ea9

			Convey("Then successfully map search response from search-query client to page model", func() {
				So(sp.Data.Query, ShouldEqual, "housing")
				So(sp.Data.Filter, ShouldHaveLength, 2)
				So(sp.Data.Filter[0], ShouldEqual, "article")
				So(sp.Data.Filter[1], ShouldEqual, "filter2")

				So(sp.Data.Sort.Query, ShouldEqual, "relevance")
				So(sp.Data.Sort.LocaliseFilterKeys, ShouldResemble, []string{"Article"})
				So(sp.Data.Sort.LocaliseSortKey, ShouldEqual, "Relevance")
				So(sp.Data.Sort.Options[0].Query, ShouldEqual, "relevance")
				So(sp.Data.Sort.Options[0].LocaliseKeyName, ShouldEqual, "Relevance")

				So(sp.Data.Pagination.CurrentPage, ShouldEqual, 1)
				So(sp.Data.Pagination.TotalPages, ShouldEqual, 1)
				So(sp.Data.Pagination.PagesToDisplay, ShouldHaveLength, 1)
				So(sp.Data.Pagination.PagesToDisplay[0].PageNumber, ShouldEqual, 1)
				So(sp.Data.Pagination.PagesToDisplay[0].URL, ShouldEqual, "/search?q=housing&filter=article&filter=filter2&limit=10&sort=relevance&page=1")
				So(sp.Data.Pagination.Limit, ShouldEqual, 10)
				So(sp.Data.Pagination.LimitOptions, ShouldResemble, []int{10, 25, 50})

				So(sp.Data.Response.Count, ShouldEqual, 1)

				So(sp.Data.Response.Categories, ShouldHaveLength, 3)
				So(sp.Data.Response.Categories[0].Count, ShouldEqual, 1)
				So(sp.Data.Response.Categories[0].LocaliseKeyName, ShouldEqual, "Publication")
				So(sp.Data.Response.Categories[0].ContentTypes, ShouldHaveLength, 3)

				So(sp.Data.Response.Categories[0].ContentTypes[0].Group, ShouldEqual, "bulletin")
				So(sp.Data.Response.Categories[0].ContentTypes[0].Count, ShouldEqual, 0)
				So(sp.Data.Response.Categories[0].ContentTypes[0].LocaliseKeyName, ShouldEqual, "StatisticalBulletin")

				So(sp.Data.Response.Categories[0].ContentTypes[1].Group, ShouldEqual, "article")
				So(sp.Data.Response.Categories[0].ContentTypes[1].Count, ShouldEqual, 1)
				So(sp.Data.Response.Categories[0].ContentTypes[1].LocaliseKeyName, ShouldEqual, "Article")

				So(sp.Data.Response.Items, ShouldHaveLength, 1)

				So(sp.Data.Response.Items[0].Description.Contact.Name, ShouldEqual, "Name")
				So(sp.Data.Response.Items[0].Description.Contact.Telephone, ShouldEqual, "123")
				So(sp.Data.Response.Items[0].Description.Contact.Email, ShouldEqual, "test@ons.gov.uk")
				So(sp.Data.Response.Items[0].Description.Edition, ShouldEqual, "1995 to 2013")
				So(sp.Data.Response.Items[0].Description.Keywords, ShouldHaveLength, 4)
				So(*sp.Data.Response.Items[0].Description.LatestRelease, ShouldBeTrue)
				So(sp.Data.Response.Items[0].Description.MetaDescription, ShouldEqual, "Test Meta Description")
				So(*sp.Data.Response.Items[0].Description.NationalStatistic, ShouldBeFalse)
				So(sp.Data.Response.Items[0].Description.ReleaseDate, ShouldEqual, "2015-02-17T00:00:00.000Z")
				So(sp.Data.Response.Items[0].Description.Summary, ShouldEqual, "Test Summary")
				So(sp.Data.Response.Items[0].Description.Title, ShouldEqual, "Title Title")

				So(sp.Data.Response.Items[0].Type.Type, ShouldEqual, "article")
				So(sp.Data.Response.Items[0].Type.LocaliseKeyName, ShouldEqual, "Article")
				So(sp.Data.Response.Items[0].URI, ShouldEqual, "/uri1/housing/articles/uri2/2015-02-17")

				testMatchesDescSummary := *sp.Data.Response.Items[0].Matches.Description.Summary
				So(testMatchesDescSummary, ShouldHaveLength, 1)
				So(testMatchesDescSummary[0].Value, ShouldEqual, "summary")
				So(testMatchesDescSummary[0].Start, ShouldEqual, 1)
				So(testMatchesDescSummary[0].End, ShouldEqual, 5)

				testMatchesDescTitle := *sp.Data.Response.Items[0].Matches.Description.Title
				So(testMatchesDescTitle, ShouldHaveLength, 1)
				So(testMatchesDescTitle[0].Value, ShouldEqual, "title")
				So(testMatchesDescTitle[0].Start, ShouldEqual, 6)
				So(testMatchesDescTitle[0].End, ShouldEqual, 10)

				testMatchesDescEdition := *sp.Data.Response.Items[0].Matches.Description.Edition
				So(testMatchesDescEdition, ShouldHaveLength, 1)
				So(testMatchesDescEdition[0].Value, ShouldEqual, "edition")
				So(testMatchesDescEdition[0].Start, ShouldEqual, 11)
				So(testMatchesDescEdition[0].End, ShouldEqual, 15)

				testMatchesDescMetaDesc := *sp.Data.Response.Items[0].Matches.Description.MetaDescription
				So(testMatchesDescMetaDesc, ShouldHaveLength, 1)
				So(testMatchesDescMetaDesc[0].Value, ShouldEqual, "meta_description")
				So(testMatchesDescMetaDesc[0].Start, ShouldEqual, 16)
				So(testMatchesDescMetaDesc[0].End, ShouldEqual, 20)

				testMatchesDescKeywords := *sp.Data.Response.Items[0].Matches.Description.Keywords
				So(testMatchesDescKeywords, ShouldHaveLength, 1)
				So(testMatchesDescKeywords[0].Value, ShouldEqual, "keywords")
				So(testMatchesDescKeywords[0].Start, ShouldEqual, 21)
				So(testMatchesDescKeywords[0].End, ShouldEqual, 25)

				testMatchesDescDatasetID := *sp.Data.Response.Items[0].Matches.Description.DatasetID
				So(testMatchesDescDatasetID, ShouldHaveLength, 1)
				So(testMatchesDescDatasetID[0].Value, ShouldEqual, "dataset_id")
				So(testMatchesDescDatasetID[0].Start, ShouldEqual, 26)
				So(testMatchesDescDatasetID[0].End, ShouldEqual, 30)

				So(len(sp.Data.Filters[0].FilterKey), ShouldEqual, 3)
				So(sp.Data.Filters[0].LocaliseKeyName, ShouldEqual, "Publication")
				So(sp.Data.Filters[0].IsChecked, ShouldBeTrue)
				So(sp.Data.Filters[0].NumberOfResults, ShouldEqual, 1)
				So(len(sp.Data.Filters[0].Types[0].FilterKey), ShouldEqual, 1)
				So(sp.Data.Filters[0].Types[0].LocaliseKeyName, ShouldEqual, "StatisticalBulletin")
				So(sp.Data.Filters[0].Types[0].IsChecked, ShouldBeFalse)
				So(sp.Data.Filters[0].Types[0].NumberOfResults, ShouldEqual, 0)
				So(len(sp.Data.Filters[0].Types[1].FilterKey), ShouldEqual, 1)
				So(sp.Data.Filters[0].Types[1].LocaliseKeyName, ShouldEqual, "Article")
				So(sp.Data.Filters[0].Types[1].IsChecked, ShouldBeTrue)
				So(sp.Data.Filters[0].Types[1].NumberOfResults, ShouldEqual, 1)
				So(len(sp.Data.Filters[0].Types[2].FilterKey), ShouldEqual, 1)
				So(sp.Data.Filters[0].Types[2].LocaliseKeyName, ShouldEqual, "Compendium")
				So(sp.Data.Filters[0].Types[2].IsChecked, ShouldBeFalse)
				So(sp.Data.Filters[0].Types[2].NumberOfResults, ShouldEqual, 0)
				So(len(sp.Data.Filters[2].Types), ShouldEqual, 3)

				// NOTE until the API is built for topics, it seems silly to mock the data, some of the following lines have been removed until a later stage.
				So(len(sp.Data.TopicFilters[0].FilterKey), ShouldEqual, 8)
				So(sp.Data.TopicFilters[0].LocaliseKeyName, ShouldEqual, "Census")
				//So(sp.Data.TopicFilters[0].IsChecked, ShouldBeTrue)
				//So(sp.Data.TopicFilters[0].NumberOfResults, ShouldEqual, 1)
				So(len(sp.Data.TopicFilters[0].Types[0].FilterKey), ShouldEqual, 1)
				So(sp.Data.TopicFilters[0].Types[0].LocaliseKeyName, ShouldEqual, "DemographyAndMigration")
				So(sp.Data.TopicFilters[0].Types[0].IsChecked, ShouldBeFalse)
				So(sp.Data.TopicFilters[0].Types[0].NumberOfResults, ShouldEqual, 0)
				So(len(sp.Data.TopicFilters[0].Types[1].FilterKey), ShouldEqual, 1)
				So(sp.Data.TopicFilters[0].Types[1].LocaliseKeyName, ShouldEqual, "Education")
				//So(sp.Data.TopicFilters[0].Types[1].IsChecked, ShouldBeTrue)
				//So(sp.Data.TopicFilters[0].Types[1].NumberOfResults, ShouldEqual, 1)
				So(len(sp.Data.TopicFilters[0].Types[2].FilterKey), ShouldEqual, 1)
				So(sp.Data.TopicFilters[0].Types[2].LocaliseKeyName, ShouldEqual, "EthnicGroupNationalIdentityAndReligion")
				//So(sp.Data.TopicFilters[0].Types[2].IsChecked, ShouldBeFalse)
				So(sp.Data.TopicFilters[0].Types[2].NumberOfResults, ShouldEqual, 0)

				So(sp.Department.Code, ShouldEqual, "dept-code")
				So(sp.Department.URL, ShouldEqual, "www.dept.com")
				So(sp.Department.Name, ShouldEqual, "dept-name")
				So(sp.Department.Match, ShouldEqual, "dept-match")

				So(sp.ServiceMessage, ShouldEqual, hc.ServiceMessage)

				So(sp.EmergencyBanner.Type, ShouldEqual, strings.Replace(hc.EmergencyBanner.Type, "_", "-", -1))
				So(sp.EmergencyBanner.Title, ShouldEqual, hc.EmergencyBanner.Title)
				So(sp.EmergencyBanner.Description, ShouldEqual, hc.EmergencyBanner.Description)
				So(sp.EmergencyBanner.URI, ShouldEqual, hc.EmergencyBanner.URI)
				So(sp.EmergencyBanner.LinkText, ShouldEqual, hc.EmergencyBanner.LinkText)
			})
		})
	})
}<|MERGE_RESOLUTION|>--- conflicted
+++ resolved
@@ -51,19 +51,12 @@
 		categories[0].Count = 1
 		categories[0].ContentTypes[1].Count = 1
 
-<<<<<<< HEAD
-		hc, err := GetMockHomepageContent()
-		So(err, ShouldBeNil)
-
-		//serviceMessage := GetTestServiceMessage()
-		//emergencyBanner := GetTestEmergencyBanner()
-		respH, err := GetMockHomepageContent()
-		So(err, ShouldBeNil)
-=======
 		topicCategories := data.GetTopicCategories()
 		categories[0].Count = 1
 		categories[0].ContentTypes[1].Count = 1
->>>>>>> 4aeb9ea9
+
+		respH, err := GetMockHomepageContent()
+		So(err, ShouldBeNil)
 
 		respC, err := GetMockSearchResponse()
 		So(err, ShouldBeNil)
@@ -72,11 +65,8 @@
 		So(err, ShouldBeNil)
 
 		Convey("When CreateSearchPage is called", func() {
-<<<<<<< HEAD
-			sp := CreateSearchPage(cfg, req, mdl, validatedQueryParams, categories, respC, respD, lang, respH, "")
-=======
-			sp := CreateSearchPage(cfg, req, mdl, validatedQueryParams, categories, topicCategories, respC, respD, lang, "")
->>>>>>> 4aeb9ea9
+
+			sp := CreateSearchPage(cfg, req, mdl, validatedQueryParams, categories, topicCategories, respC, respD, lang, respH, "")
 
 			Convey("Then successfully map search response from search-query client to page model", func() {
 				So(sp.Data.Query, ShouldEqual, "housing")
