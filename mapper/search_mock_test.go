--- conflicted
+++ resolved
@@ -39,12 +39,7 @@
 
 			mockSearchItems := []searchC.ContentItem{
 				{
-<<<<<<< HEAD
-					Description: searchC.Description{
-						CanonicalTopic: "1234",
-=======
 					LegacyDescription: searchC.LegacyDescription{
->>>>>>> 2700dc4e
 						Contact: &searchC.Contact{
 							Name:      "Name",
 							Telephone: "123",
