package model

import "github.com/ONSdigital/dp-renderer/model"

// Search is the model struct for the cookies preferences form
type SearchPage struct {
	model.Page
	Data       Search      `json:"data"`
	Department *Department `json:"department"`
}

// Search represents all search parameters and response data of the search
type Search struct {
	Query      string           `json:"query"`
	Filter     []string         `json:"filter,omitempty"`
	Filters    []Filter         `json:"filters"`
	Sort       Sort             `json:"sort,omitempty"`
	Pagination model.Pagination `json:"pagination,omitempty"`
	Response   Response         `json:"response"`
}

type Filter struct {
	LocaliseKeyName string   `json:"localise_key_name,omitempty"`
	FilterKey       []string `json:"filter_key,omitempty"`
	IsChecked       bool     `json:"is_checked,omitempty"`
	NumberOfResults int      `json:"number_of_results,omitempty"`
	Types           []Filter `json:"types,omitempty"`
}

// Sort represents all the information of sorting related to the search page
type Sort struct {
	Query              string        `json:"query,omitempty"`
	LocaliseFilterKeys []string      `json:"filter_text,omitempty"`
	LocaliseSortKey    string        `json:"sort_text,omitempty"`
	Options            []SortOptions `json:"options,omitempty"`
}

// SortOptions represents all the information of different sorts available
type SortOptions struct {
	Query           string `json:"query,omitempty"`
	LocaliseKeyName string `json:"localise_key"`
}

// Response represents the search results
type Response struct {
	Count                 int           `json:"count"`
	Categories            []Category    `json:"categories"`
	Items                 []ContentItem `json:"items"`
	Suggestions           []string      `json:"suggestions,omitempty"`
	AdditionalSuggestions []string      `json:"additional_suggestions,omitempty"`
}

// Category represents all the search categories in search page
type Category struct {
	Count           int           `json:"count"`
	LocaliseKeyName string        `json:"localise_key"`
	ContentTypes    []ContentType `json:"content_types"`
}

// ContentType represents the type of the search results and the number of results for each type
type ContentType struct {
<<<<<<< HEAD
	Type            string   `json:"type"`
	Count           int      `json:"count"`
	LocaliseKeyName string   `json:"localise_key"`
	SubTypes        []string `json:"sub_types"`
=======
	Group           string   `json:"group"`
	Count           int      `json:"count"`
	LocaliseKeyName string   `json:"localise_key"`
	Types           []string `json:"types"`
>>>>>>> d09b1735
}

// ContentItem represents each search result
type ContentItem struct {
	Type        ContentItemType `json:"type"`
	Description Description     `json:"description"`
	URI         string          `json:"uri"`
	Matches     *Matches        `json:"matches,omitempty"`
}

// ContentItemType represents the type of each search result
type ContentItemType struct {
	Type            string `json:"type"`
	LocaliseKeyName string `json:"localise_key"`
}

// Description represents each search result description
type Description struct {
	Contact           *Contact  `json:"contact,omitempty"`
	DatasetID         string    `json:"dataset_id,omitempty"`
	Edition           string    `json:"edition,omitempty"`
	Headline1         string    `json:"headline1,omitempty"`
	Headline2         string    `json:"headline2,omitempty"`
	Headline3         string    `json:"headline3,omitempty"`
	Keywords          *[]string `json:"keywords,omitempty"`
	LatestRelease     *bool     `json:"latest_release,omitempty"`
	Language          string    `json:"language,omitempty"`
	MetaDescription   string    `json:"meta_description,omitempty"`
	NationalStatistic *bool     `json:"national_statistic,omitempty"`
	NextRelease       string    `json:"next_release,omitempty"`
	PreUnit           string    `json:"pre_unit,omitempty"`
	ReleaseDate       string    `json:"release_date,omitempty"`
	Source            string    `json:"source,omitempty"`
	Summary           string    `json:"summary"`
	Title             string    `json:"title"`
	Unit              string    `json:"unit,omitempty"`
	Highlight         Highlight `json:"hightlight"`
}

// Hightlight contains specfic metadata with search keyword(s) highlighted
type Highlight struct {
	Title           string    `json:"title"`
	Keywords        *[]string `json:"keywords"`
	Summary         string    `json:"summary"`
	MetaDescription string    `json:"meta_description"`
	DatasetID       string    `json:"dataset_id"`
	Edition         string    `json:"edition"`
}

// Contact represents each search result contact details
type Contact struct {
	Name      string `json:"name"`
	Telephone string `json:"telephone,omitempty"`
	Email     string `json:"email"`
}

// Matches represents each search result matches
type Matches struct {
	Description MatchDescription `json:"description"`
}

// MatchDescription represents each search result matches' description
type MatchDescription struct {
	Summary         *[]MatchDetails `json:"summary"`
	Title           *[]MatchDetails `json:"title"`
	Edition         *[]MatchDetails `json:"edition,omitempty"`
	MetaDescription *[]MatchDetails `json:"meta_description,omitempty"`
	Keywords        *[]MatchDetails `json:"keywords,omitempty"`
	DatasetID       *[]MatchDetails `json:"dataset_id,omitempty"`
}

// MatchDetails represents each search result matches' details
type MatchDetails struct {
	Value string `json:"value,omitempty"`
	Start int    `json:"start"`
	End   int    `json:"end"`
}

// Department represents other gov departmetns that match the search term
type Department struct {
	Name  string `json:"name"`
	URL   string `json:"url"`
	Code  string `json:"code"`
	Match string `json:"match"`
}<|MERGE_RESOLUTION|>--- conflicted
+++ resolved
@@ -59,17 +59,10 @@
 
 // ContentType represents the type of the search results and the number of results for each type
 type ContentType struct {
-<<<<<<< HEAD
-	Type            string   `json:"type"`
-	Count           int      `json:"count"`
-	LocaliseKeyName string   `json:"localise_key"`
-	SubTypes        []string `json:"sub_types"`
-=======
 	Group           string   `json:"group"`
 	Count           int      `json:"count"`
 	LocaliseKeyName string   `json:"localise_key"`
 	Types           []string `json:"types"`
->>>>>>> d09b1735
 }
 
 // ContentItem represents each search result
